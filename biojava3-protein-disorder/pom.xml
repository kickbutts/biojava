<project xmlns="http://maven.apache.org/POM/4.0.0" xmlns:xsi="http://www.w3.org/2001/XMLSchema-instance" xsi:schemaLocation="http://maven.apache.org/POM/4.0.0 http://maven.apache.org/xsd/maven-4.0.0.xsd">
	<modelVersion>4.0.0</modelVersion>
	<parent>
		<artifactId>biojava</artifactId>
		<groupId>org.biojava</groupId>
		<version>4.0.0-SNAPSHOT</version>
	</parent>
	<artifactId>biojava3-protein-disorder</artifactId>
	<packaging>jar</packaging>
	<name>biojava3-protein-disorder</name>
	<description>This module is for predicting disordered regions in protein sequences</description>
	<build>
		<plugins>
			<plugin>
				<groupId>org.apache.maven.plugins</groupId>
				<artifactId>maven-compiler-plugin</artifactId>
<<<<<<< HEAD
				<configuration>
                    <source>${jdk.version}</source>
                    <target>${jdk.version}</target>
					<debug>true</debug>
				</configuration>
=======
>>>>>>> 1c8bcd86
			</plugin>
			<plugin>
				<groupId>org.apache.maven.plugins</groupId>
				<artifactId>maven-jar-plugin</artifactId>
					<configuration>
						<descriptorRefs>
							<descriptorRef>bin</descriptorRef>
						</descriptorRefs>
						<archive>
							<manifest>
								<addClasspath>true</addClasspath>
								<mainClass>org.biojava3.ronn.ORonn</mainClass>
							</manifest>
							 <manifestEntries>
				                <product>JRONN a Java RONN (www.strubi.ox.ac.uk/RONN)</product>
              					<url>${project.url}</url>
								<author>Peter Troshin</author>
				            </manifestEntries>
						</archive>
					</configuration>
			</plugin>
		</plugins>
	</build>
	<dependencies>
		<dependency>
			<groupId>junit</groupId>
			<artifactId>junit</artifactId>
			<scope>test</scope>
		</dependency>
		<dependency>
			<groupId>org.biojava</groupId>
			<artifactId>biojava3-core</artifactId>
			<version>4.0.0-SNAPSHOT</version>
		</dependency>
		<!-- logging dependencies (managed by parent pom, don't set versions or scopes here) -->
		<dependency>
        	<groupId>org.slf4j</groupId>
        	<artifactId>slf4j-api</artifactId>
    	</dependency>
    	<!-- binding for log4j2, scope=runTime set in parent pom -->
 		<dependency>
    		<groupId>org.apache.logging.log4j</groupId>
    		<artifactId>log4j-slf4j-impl</artifactId>
  		</dependency>
  		<dependency>
    		<groupId>org.apache.logging.log4j</groupId>
    		<artifactId>log4j-api</artifactId>
  		</dependency>
  		<dependency>
    		<groupId>org.apache.logging.log4j</groupId>
    		<artifactId>log4j-core</artifactId>
  		</dependency>			
	</dependencies>

	<properties>
		<project.build.sourceEncoding>UTF-8</project.build.sourceEncoding>
		<project.build.targetEncoding>UTF-8</project.build.targetEncoding>
	</properties>
</project><|MERGE_RESOLUTION|>--- conflicted
+++ resolved
@@ -1,4 +1,5 @@
-<project xmlns="http://maven.apache.org/POM/4.0.0" xmlns:xsi="http://www.w3.org/2001/XMLSchema-instance" xsi:schemaLocation="http://maven.apache.org/POM/4.0.0 http://maven.apache.org/xsd/maven-4.0.0.xsd">
+<project xmlns="http://maven.apache.org/POM/4.0.0" xmlns:xsi="http://www.w3.org/2001/XMLSchema-instance"
+	xsi:schemaLocation="http://maven.apache.org/POM/4.0.0 http://maven.apache.org/xsd/maven-4.0.0.xsd">
 	<modelVersion>4.0.0</modelVersion>
 	<parent>
 		<artifactId>biojava</artifactId>
@@ -14,34 +15,31 @@
 			<plugin>
 				<groupId>org.apache.maven.plugins</groupId>
 				<artifactId>maven-compiler-plugin</artifactId>
-<<<<<<< HEAD
 				<configuration>
-                    <source>${jdk.version}</source>
-                    <target>${jdk.version}</target>
+					<source>${jdk.version}</source>
+					<target>${jdk.version}</target>
 					<debug>true</debug>
 				</configuration>
-=======
->>>>>>> 1c8bcd86
 			</plugin>
 			<plugin>
 				<groupId>org.apache.maven.plugins</groupId>
 				<artifactId>maven-jar-plugin</artifactId>
-					<configuration>
-						<descriptorRefs>
-							<descriptorRef>bin</descriptorRef>
-						</descriptorRefs>
-						<archive>
-							<manifest>
-								<addClasspath>true</addClasspath>
-								<mainClass>org.biojava3.ronn.ORonn</mainClass>
-							</manifest>
-							 <manifestEntries>
-				                <product>JRONN a Java RONN (www.strubi.ox.ac.uk/RONN)</product>
-              					<url>${project.url}</url>
-								<author>Peter Troshin</author>
-				            </manifestEntries>
-						</archive>
-					</configuration>
+				<configuration>
+					<descriptorRefs>
+						<descriptorRef>bin</descriptorRef>
+					</descriptorRefs>
+					<archive>
+						<manifest>
+							<addClasspath>true</addClasspath>
+							<mainClass>org.biojava3.ronn.ORonn</mainClass>
+						</manifest>
+						<manifestEntries>
+							<product>JRONN a Java RONN (www.strubi.ox.ac.uk/RONN)</product>
+							<url>${project.url}</url>
+							<author>Peter Troshin</author>
+						</manifestEntries>
+					</archive>
+				</configuration>
 			</plugin>
 		</plugins>
 	</build>
@@ -56,24 +54,25 @@
 			<artifactId>biojava3-core</artifactId>
 			<version>4.0.0-SNAPSHOT</version>
 		</dependency>
-		<!-- logging dependencies (managed by parent pom, don't set versions or scopes here) -->
+		<!-- logging dependencies (managed by parent pom, don't set versions or 
+			scopes here) -->
 		<dependency>
-        	<groupId>org.slf4j</groupId>
-        	<artifactId>slf4j-api</artifactId>
-    	</dependency>
-    	<!-- binding for log4j2, scope=runTime set in parent pom -->
- 		<dependency>
-    		<groupId>org.apache.logging.log4j</groupId>
-    		<artifactId>log4j-slf4j-impl</artifactId>
-  		</dependency>
-  		<dependency>
-    		<groupId>org.apache.logging.log4j</groupId>
-    		<artifactId>log4j-api</artifactId>
-  		</dependency>
-  		<dependency>
-    		<groupId>org.apache.logging.log4j</groupId>
-    		<artifactId>log4j-core</artifactId>
-  		</dependency>			
+			<groupId>org.slf4j</groupId>
+			<artifactId>slf4j-api</artifactId>
+		</dependency>
+		<!-- binding for log4j2, scope=runTime set in parent pom -->
+		<dependency>
+			<groupId>org.apache.logging.log4j</groupId>
+			<artifactId>log4j-slf4j-impl</artifactId>
+		</dependency>
+		<dependency>
+			<groupId>org.apache.logging.log4j</groupId>
+			<artifactId>log4j-api</artifactId>
+		</dependency>
+		<dependency>
+			<groupId>org.apache.logging.log4j</groupId>
+			<artifactId>log4j-core</artifactId>
+		</dependency>
 	</dependencies>
 
 	<properties>
