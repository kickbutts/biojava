/*
 *                    PDB web development code
 *
 * This code may be freely distributed and modified under the
 * terms of the GNU Lesser General Public Licence.  This should
 * be distributed with the code.  If you do not have a copy,
 * see:
 *
 *      http://www.gnu.org/copyleft/lesser.html
 *
 * Copyright for this code is held jointly by the individual
 * authors.  These should be listed in @author doc comments.
 *
 *
 * Created on Jun 13, 2009
 * Created by Andreas Prlic
 *
 */

package org.biojava.nbio.structure.align.gui;


import org.biojava.nbio.structure.*;
import org.biojava.nbio.structure.align.gui.aligpanel.AligPanel;
import org.biojava.nbio.structure.align.gui.aligpanel.StatusDisplay;
import org.biojava.nbio.structure.align.gui.jmol.JmolTools;
import org.biojava.nbio.structure.align.gui.jmol.StructureAlignmentJmol;
import org.biojava.nbio.structure.align.model.AFPChain;
import org.biojava.nbio.structure.align.util.AFPAlignmentDisplay;
import org.slf4j.Logger;
import org.slf4j.LoggerFactory;

import javax.swing.*;

import java.awt.*;
import java.util.ArrayList;
import java.util.Collections;
import java.util.List;

/** A utility class for visualistion of structure alignments
 * 
 * @author Andreas Prlic
 *
 */
public class DisplayAFP
{

	private static final Logger logger = LoggerFactory.getLogger(DisplayAFP.class);
	


	//TODO: same as getEqrPos??? !!!
	public static final List<Integer> getEQRAlignmentPos(AFPChain afpChain){
		List<Integer> lst = new ArrayList<Integer>();

		char[] s1 = afpChain.getAlnseq1();
		char[] s2 = afpChain.getAlnseq2();
		char[] symb = afpChain.getAlnsymb();
		boolean isFatCat = afpChain.getAlgorithmName().startsWith("jFatCat");

		for ( int i =0 ; i< s1.length; i++){
			char c1 = s1[i];
			char c2 = s2[i];

			if ( isAlignedPosition(i,c1,c2,isFatCat, symb)) {
				lst.add(i);			  
			}

		}
		return lst;

	}





	private static boolean isAlignedPosition(int i, char c1, char c2, boolean isFatCat,char[]symb)
	{
//		if ( isFatCat){
			char s = symb[i];
			if ( c1 != '-' && c2 != '-' && s != ' '){
				return true;
			}          
//		} else {
//
//			if ( c1 != '-' && c2 != '-')
//				return true;
//		}

		return false;


	}





	public static final List<String> getPDBresnum(int aligPos, AFPChain afpChain, Atom[] ca){
		List<String> lst = new ArrayList<String>();
		if ( aligPos > 1) {
			System.err.println("multiple alignments not supported yet!");
			return lst;
		}	

		int blockNum = afpChain.getBlockNum();      
		int[] optLen = afpChain.getOptLen();
		int[][][] optAln = afpChain.getOptAln();

		if ( optLen == null)
			return lst;

		for(int bk = 0; bk < blockNum; bk ++)       {

			for ( int i=0;i< optLen[bk];i++){

				int pos = optAln[bk][aligPos][i];
				if ( pos < ca.length) {
					String pdbInfo = JmolTools.getPdbInfo(ca[pos]);
					//lst.add(ca1[pos].getParent().getPDBCode());
					lst.add(pdbInfo);
				}
			}

		}
		return lst;
	}

	/** get the block number for an aligned position
	 * 
	 * @param afpChain
	 * @param aligPos
	 * @return
	 * @deprecated use AFPAlignmentDisplay.getBlockNrForAlignPos instead...
	 */
	@Deprecated
	public static int getBlockNrForAlignPos(AFPChain afpChain, int aligPos){
		
		return AFPAlignmentDisplay.getBlockNrForAlignPos(afpChain, aligPos);
		
	}



	/** return the atom at alignment position aligPos. at the present only works with block 0
	 * @param chainNr the number of the aligned pair. 0... first chain, 1... second chain.
	 * @param afpChain an afpChain object
	 * @param aligPos position on the alignment
	 * @param getPrevious gives the previous position if false, gives the next posible atom
	 * @return a CA atom that is at a particular position of the alignment 
	 */
	public static final Atom getAtomForAligPos(AFPChain afpChain,int chainNr, int aligPos, Atom[] ca , boolean getPrevious ) throws StructureException{
		int[] optLen = afpChain.getOptLen();
		// int[][][] optAln = afpChain.getOptAln();

		if ( optLen == null)
			return null;

		if (chainNr < 0 || chainNr > 1){
			throw new StructureException("So far only pairwise alignments are supported, but you requested results for alinged chain nr " + chainNr);
		}

		//if (  afpChain.getAlgorithmName().startsWith("jFatCat")){

		/// for FatCat algorithms...
		int capos = getUngappedFatCatPos(afpChain, chainNr, aligPos);
		if ( capos < 0) {

			capos = getNextFatCatPos(afpChain, chainNr, aligPos,getPrevious);

			//System.out.println(" got next" + capos + " for " + chainNr + " alignedPos: " + aligPos);
		} else {
			//System.out.println("got aligned fatcat position: " + capos + " " + chainNr + " for alig pos: " + aligPos);	
		}

		if ( capos < 0) {
			System.err.println("could not match position " + aligPos + " in chain " + chainNr +". Returing null...");
			return null;
		}
		if ( capos > ca.length){
			System.err.println("Atom array "+ chainNr + " does not have " + capos +" atoms. Returning null.");
			return null;
		}
		return ca[capos];
		//}

		//    
		//      
		//      int ungappedPos = getUngappedPos(afpChain, aligPos);
		//      System.out.println("getAtomForAligPOs " + aligPos  + " " + ungappedPos );
		//      return ca[ungappedPos];
		//      
		//      if ( ungappedPos >= optAln[bk][chainNr].length)
		//         return null;
		//      int pos = optAln[bk][chainNr][ungappedPos];
		//      if ( pos > ca.length)
		//         return null;
		//      return ca[pos];
	}


	private static int getNextFatCatPos(AFPChain afpChain, int chainNr,
			int aligPos, boolean getPrevious) {

		char[] aseq;
		if ( chainNr == 0 )
			aseq = afpChain.getAlnseq1();
		else
			aseq = afpChain.getAlnseq2();

		if ( aligPos > aseq.length)
			return -1;
		if ( aligPos < 0)
			return -1;

		int blockNum = afpChain.getBlockNum();
		int[] optLen = afpChain.getOptLen();
		int[][][] optAln = afpChain.getOptAln();

		int p1, p2;
		int p1b = 0;
		int p2b = 0;
		int len = 0;



		boolean terminateNextMatch = false;
		for(int i = 0; i < blockNum; i ++)  {        	
			for(int j = 0; j < optLen[i]; j ++) {

				p1 = optAln[i][0][j];
				p2 = optAln[i][1][j];


				if(len > 0)     {

					int lmax = (p1 - p1b - 1)>(p2 - p2b - 1)?(p1 - p1b - 1):(p2 - p2b - 1);

					// lmax gives the length of an alignment gap

					//System.out.println("  pos "+ len+" p1-p2: " + p1 + " - " + p2 + " lmax: " + lmax + " p1b-p2b:"+p1b + " " + p2b + " terminate? "+ terminateNextMatch);	
					for(int k = 0; k < lmax; k ++)      {

						if(k >= (p1 - p1b - 1)) {
							// a gap position in chain 0
							if ( aligPos == len && chainNr == 0 ){
								if ( getPrevious)
									return p1b;
								else
									terminateNextMatch = true;
							}
						}
						else {
							if ( aligPos == len && chainNr == 0)
								return p1b+1+k;


						}
						if(k >= (p2 - p2b - 1)) {
							// a gap position in chain 1
							if ( aligPos == len && chainNr == 1){
								if ( getPrevious)
									return p2b;
								else 
									terminateNextMatch = true;
							}
						}
						else  {
							if ( aligPos == len && chainNr == 1) {
								return p2b+1+k;
							}


						}
						len++;

					}
				}

				if ( aligPos == len && chainNr == 0)
					return p1;
				if ( aligPos == len && chainNr == 1)
					return p2;



				if ( terminateNextMatch)
					if ( chainNr == 0)
						return p1;
					else 
						return p2;
				if ( len > aligPos) {
					if ( getPrevious) {
						if ( chainNr == 0)
							return p1b;
						else
							return p2b;
					} else {
						terminateNextMatch = true;
					}
				}

				len++;
				p1b = p1;
				p2b = p2;




			}
		}


		// we did not find an aligned position
		return -1;

	}

	private static final int getUngappedFatCatPos(AFPChain afpChain, int chainNr, int aligPos){
		char[] aseq;
		if ( chainNr == 0 )
			aseq = afpChain.getAlnseq1();
		else
			aseq = afpChain.getAlnseq2();

		if ( aligPos > aseq.length)
			return -1;
		if ( aligPos < 0)
			return -1;

		int blockNum = afpChain.getBlockNum();
		int[] optLen = afpChain.getOptLen();
		int[][][] optAln = afpChain.getOptAln();

		int p1, p2;
		int p1b = 0;
		int p2b = 0;
		int len = 0;


		for(int i = 0; i < blockNum; i ++)  {        	
			for(int j = 0; j < optLen[i]; j ++) {

				p1 = optAln[i][0][j];
				p2 = optAln[i][1][j];


				if(len > 0)     {

					int lmax = (p1 - p1b - 1)>(p2 - p2b - 1)?(p1 - p1b - 1):(p2 - p2b - 1);

					// lmax gives the length of an alignment gap

					//System.out.println("   p1-p2: " + p1 + " - " + p2 + " lmax: " + lmax + " p1b-p2b:"+p1b + " " + p2b);	
					for(int k = 0; k < lmax; k ++)      {

						if(k >= (p1 - p1b - 1)) {
							// a gap position in chain 0
							if ( aligPos == len && chainNr == 0){
								return -1;
							}
						}
						else {
							if ( aligPos == len && chainNr == 0)
								return p1b+1+k;


						}
						if(k >= (p2 - p2b - 1)) {
							// a gap position in chain 1
							if ( aligPos == len && chainNr == 1){
								return -1;
							}
						}
						else  {
							if ( aligPos == len && chainNr == 1) {
								return p2b+1+k;
							}


						}
						len++;

					}
				}

				if ( aligPos == len && chainNr == 0)
					return p1;
				if ( aligPos == len && chainNr == 1)
					return p2;

				len++;
				p1b = p1;
				p2b = p2;


			}
		}


		// we did not find an aligned position
		return -1;
	}


	/** get an artifical List of chains containing the Atoms and groups.
	 * Does NOT rotate anything.
	 * @param ca
	 * @return a list of Chains that is built up from the Atoms in the ca array
	 * @throws StructureException
	 */
	private static final List<Chain> getAlignedModel(Atom[] ca){

		List<Chain> model = new ArrayList<Chain>();
		for ( Atom a: ca){

			Group g = a.getGroup();
			Chain parentC = g.getChain();

			Chain newChain = null;
			for ( Chain c :  model) {
				if ( c.getChainID().equals(parentC.getChainID())){
					newChain = c;
					break;
				}
			}
			if ( newChain == null){

				newChain = new ChainImpl();

				newChain.setChainID(parentC.getChainID());

				model.add(newChain);
			}

			newChain.addGroup(g);

		}

		return model;
	}


	/** Get an artifical Structure containing both chains.
	 * Does NOT rotate anything
	 * @param ca1
	 * @param ca2
	 * @return a structure object containing two models, one for each set of Atoms.
	 * @throws StructureException
	 */
	public static final Structure getAlignedStructure(Atom[] ca1, Atom[] ca2) throws StructureException{

		Structure s = new StructureImpl();


		List<Chain>model1 = getAlignedModel(ca1);
		List<Chain>model2 = getAlignedModel(ca2);
		s.addModel(model1);
		s.addModel(model2);

		return s;
	}



	/**
	 * Returns the first atom for each group
	 * @param ca
	 * @param hetatms
	 * @return
	 * @throws StructureException
	 */
	public static final Atom[] getAtomArray(Atom[] ca,List<Group> hetatms ) throws StructureException{
		List<Atom> atoms = new ArrayList<Atom>();
		Collections.addAll(atoms, ca);

		logger.debug("got {} hetatoms", hetatms.size());
		
		// we only add atom nr 1, since the getAlignedStructure method actually adds the parent group, and not the atoms...
		for (Group g : hetatms){
			if (g.size() < 1)
				continue;
			//if (debug)
			//   System.out.println("adding group " + g);
			Atom a = g.getAtom(0);
			//if (debug)
			//  System.out.println(a);
			a.setGroup(g);
			atoms.add(a);
		}

		Atom[] arr = (Atom[]) atoms.toArray(new Atom[atoms.size()]);

		return arr;
	}


	/** Note: ca2, hetatoms2 and nucleotides2 should not be rotated. This will be done here...
	 * */

<<<<<<< HEAD
	public static final StructureAlignmentJmol display(AFPChain afpChain,Group[] twistedGroups, Atom[] ca1, Atom[] ca2,List<Group> hetatms1, List<Group> hetatms2 ) throws StructureException{
=======
	public static StructureAlignmentJmol display(AFPChain afpChain,Group[] twistedGroups, Atom[] ca1, Atom[] ca2,List<Group> hetatms, List<Group> nucleotides, List<Group> hetatms2, List<Group> nucleotides2 ) throws StructureException{
>>>>>>> 5f9588f4

		List<Atom> twistedAs = new ArrayList<Atom>();

		for ( Group g: twistedGroups){
			if ( g == null )
				continue;
			if ( g.size() < 1)
				continue;
			Atom a = g.getAtom(0);
			twistedAs.add(a);
		}
		Atom[] twistedAtoms = (Atom[])twistedAs.toArray(new Atom[twistedAs.size()]);
		twistedAtoms = StructureTools.cloneAtomArray(twistedAtoms);

		Atom[] arr1 = getAtomArray(ca1, hetatms1);
		Atom[] arr2 = getAtomArray(twistedAtoms, hetatms2);

		// 

		//if ( hetatms2.size() > 0)
			//	System.out.println("atom after:" + hetatms2.get(0).getAtom(0));

		//if ( hetatms2.size() > 0)
		//	System.out.println("atom after:" + hetatms2.get(0).getAtom(0));

		String title =  afpChain.getAlgorithmName() + " V." +afpChain.getVersion() + " : " + afpChain.getName1() + " vs. " + afpChain.getName2();

		//System.out.println(artificial.toPDB());



		StructureAlignmentJmol jmol = new StructureAlignmentJmol(afpChain,arr1,arr2);      
		//jmol.setStructure(artificial);

		System.out.format("CA2[0]=(%.2f,%.2f,%.2f)%n", arr2[0].getX(), arr2[0].getY(), arr2[0].getZ());

		//jmol.setTitle("Structure Alignment: " + afpChain.getName1() + " vs. " + afpChain.getName2());
		jmol.setTitle(title);
		return jmol;
	}

	public static void showAlignmentImage(AFPChain afpChain, Atom[] ca1, Atom[] ca2, StructureAlignmentJmol jmol) {
		String result = afpChain.toFatcat(ca1, ca2);

		//String rot = afpChain.toRotMat();
		//DisplayAFP.showAlignmentImage(afpChain, result + AFPChain.newline + rot);

		AligPanel me = new AligPanel();
		me.setStructureAlignmentJmol(jmol);		
		me.setAFPChain(afpChain);

		JFrame frame = new JFrame();

		frame.setDefaultCloseOperation(JFrame.DISPOSE_ON_CLOSE);		
		frame.setTitle(afpChain.getName1() + " vs. " + afpChain.getName2() + " | " + afpChain.getAlgorithmName() + " V. " + afpChain.getVersion());
		me.setPreferredSize(new Dimension(me.getCoordManager().getPreferredWidth() , me.getCoordManager().getPreferredHeight()));

		JMenuBar menu = MenuCreator.getAlignmentTextMenu(frame,me,afpChain);
		frame.setJMenuBar(menu);

		JScrollPane scroll = new JScrollPane(me);
		scroll.setAutoscrolls(true);

		StatusDisplay status = new StatusDisplay();
		status.setAfpChain(afpChain);

		status.setCa1(ca1);
		status.setCa2(ca2);
		me.setCa1(ca1);
		me.setCa2(ca2);
		me.addAlignmentPositionListener(status);


		Box vBox = Box.createVerticalBox();
		vBox.add(scroll);
		vBox.add(status);


		frame.getContentPane().add(vBox);

		frame.pack();
		frame.setVisible(true);
		// make sure they get cleaned up correctly:
			frame.addWindowListener(me);
			frame.addWindowListener(status);
	}

	public static void showAlignmentImage(AFPChain afpChain, String result) {

		JFrame frame = new JFrame();

		String title = afpChain.getAlgorithmName() + " V."+afpChain.getVersion() + " : " + afpChain.getName1()  + " vs. " + afpChain.getName2() ;
		frame.setTitle(title);
		frame.setDefaultCloseOperation(JFrame.DISPOSE_ON_CLOSE);

		AlignmentTextPanel txtPanel = new AlignmentTextPanel();
		txtPanel.setText(result);

		JMenuBar menu = MenuCreator.getAlignmentTextMenu(frame,txtPanel,afpChain);

		frame.setJMenuBar(menu);
		JScrollPane js = new JScrollPane();
		js.getViewport().add(txtPanel);
		js.getViewport().setBorder(null);
		//js.setViewportBorder(null);
		//js.setBorder(null);
		//js.setBackground(Color.white);

		frame.getContentPane().add(js);
		frame.pack();      
		frame.setVisible(true);

	}
	
	/** Create a "fake" Structure objects that contains the two sets of atoms aligned on top of each other.
	 * 
	 * @param afpChain the container of the alignment
	 * @param ca1 atoms for protein 1
	 * @param ca2 atoms for protein 2
	 * @return a protein structure with 2 models.
	 * @throws StructureException
	 */
	public static Structure createArtificalStructure(AFPChain afpChain, Atom[] ca1,
			Atom[] ca2) throws StructureException{

		
		if ( afpChain.getNrEQR() < 1){
			return DisplayAFP.getAlignedStructure(ca1, ca2);
		}
		
		Group[] twistedGroups = StructureAlignmentDisplay.prepareGroupsForDisplay(afpChain,ca1, ca2);

		List<Atom> twistedAs = new ArrayList<Atom>();

		for ( Group g: twistedGroups){
			if ( g == null )
				continue;
			if ( g.size() < 1)
				continue;
			Atom a = g.getAtom(0);
			twistedAs.add(a);
		}
		Atom[] twistedAtoms = (Atom[])twistedAs.toArray(new Atom[twistedAs.size()]);

		List<Group> hetatms  = StructureTools.getUnalignedGroups(ca1);
		List<Group> hetatms2 = StructureTools.getUnalignedGroups(ca2);

		Atom[] arr1 = DisplayAFP.getAtomArray(ca1, hetatms);
		Atom[] arr2 = DisplayAFP.getAtomArray(twistedAtoms, hetatms2);

		Structure artificial = DisplayAFP.getAlignedStructure(arr1,arr2);
		return artificial;
	}



}<|MERGE_RESOLUTION|>--- conflicted
+++ resolved
@@ -499,11 +499,7 @@
 	/** Note: ca2, hetatoms2 and nucleotides2 should not be rotated. This will be done here...
 	 * */
 
-<<<<<<< HEAD
 	public static final StructureAlignmentJmol display(AFPChain afpChain,Group[] twistedGroups, Atom[] ca1, Atom[] ca2,List<Group> hetatms1, List<Group> hetatms2 ) throws StructureException{
-=======
-	public static StructureAlignmentJmol display(AFPChain afpChain,Group[] twistedGroups, Atom[] ca1, Atom[] ca2,List<Group> hetatms, List<Group> nucleotides, List<Group> hetatms2, List<Group> nucleotides2 ) throws StructureException{
->>>>>>> 5f9588f4
 
 		List<Atom> twistedAs = new ArrayList<Atom>();
 
