--- conflicted
+++ resolved
@@ -4,11 +4,7 @@
   <parent>
     <artifactId>biojava</artifactId>
     <groupId>org.biojava</groupId>
-<<<<<<< HEAD
-    <version>3.0.6</version>
-=======
     <version>3.0.7</version>
->>>>>>> 036e4910
   </parent>
   <groupId>org.biojava3</groupId>
   <artifactId>integrationtest</artifactId>
@@ -26,11 +22,7 @@
     <dependency>
     	<groupId>org.biojava</groupId>
     	<artifactId>biojava3-structure</artifactId>
-<<<<<<< HEAD
-    	<version>3.0.6</version>
-=======
     	<version>3.0.7</version>
->>>>>>> 036e4910
     </dependency>
   </dependencies>
   <description>A module which only has the purpose to run slow running integration tests.
