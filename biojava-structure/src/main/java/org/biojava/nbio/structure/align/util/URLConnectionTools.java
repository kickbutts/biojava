--- conflicted
+++ resolved
@@ -97,20 +97,12 @@
 	/** 
 	 * Connect to a URL and return result as an InputStream.
 	 * always asks for response to be in GZIP encoded
-<<<<<<< HEAD
 	 * <p>
 	 * The caller is responsible to close the returned InputStream not to cause
 	 * resource leaks. 
-	 * @param url the URL to connect to
-	 * @return an InputStream
-	 * @throws IOException
-	 * @throws DASException if DAS server returns error response code
-	 *
-=======
 	 * @param url the input URL to be read
 	 * @return an {@link InputStream} of response
 	 * @throws IOException due to an error opening the URL
->>>>>>> 1dcfe702
 	 */
 	public static InputStream getInputStream(URL url) throws IOException
 	{
@@ -120,16 +112,11 @@
 	/** 
 	 * Open a URL and return an InputStream to it
 	 * if acceptGzipEncoding == true, use GZIPEncoding to
-<<<<<<< HEAD
 	 * compress communication.
 	 * <p>
 	 * The caller is responsible to close the returned InputStream not to cause
 	 * resource leaks.
-	 * @param url  the input URL to be read
-=======
-	 * compress communication
 	 * @param url the input URL to be read
->>>>>>> 1dcfe702
 	 * @param acceptGzipEncoding whether to accept Gzip encoding
 	 * @param timeout
 	 * @return an {@link InputStream} of response
