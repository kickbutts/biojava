--- conflicted
+++ resolved
@@ -1,282 +1,278 @@
-/*
- *                    BioJava development code
- *
- * This code may be freely distributed and modified under the
- * terms of the GNU Lesser General Public Licence.  This should
- * be distributed with the code.  If you do not have a copy,
- * see:
- *
- *      http://www.gnu.org/copyleft/lesser.html
- *
- * Copyright for this code is held jointly by the individual
- * authors.  These should be listed in @author doc comments.
- *
- * For more information on the BioJava project and its aims,
- * or to join the biojava-l mailing list, visit the home page
- * at:
- *
- *      http://www.biojava.org/
- *
- * Created on Aug 2, 2010
- * Author: Jianjiong Gao 
- *
- */
-
-package org.biojava3.protmod.structure;
-
-import java.util.ArrayList;
-import java.util.Collections;
-import java.util.List;
-
-import org.biojava.bio.structure.Atom;
-import org.biojava.bio.structure.Calc;
-import org.biojava.bio.structure.Chain;
-import org.biojava.bio.structure.Group;
-import org.biojava.bio.structure.GroupType;
-import org.biojava.bio.structure.ResidueNumber;
-<<<<<<< HEAD
-
-=======
->>>>>>> 621ecf8b
-
-public final class StructureUtil {
-	private StructureUtil() {
-		throw new AssertionError();
-	}
-
-	/**
-	 * 
-	 * @param group a {@link Group} in structure.
-	 * @param isAminoAcid true if it is an amino acid.
-	 * @return the {@link StructureGroup} of the group.
-	 */
-	public static StructureGroup getStructureGroup(Group group, boolean isAminoAcid) {
-		ResidueNumber resNum = group.getResidueNumber();
-		return new StructureGroup(resNum, group.getPDBName(), isAminoAcid);
-	}
-
-	/**
-	 * 
-	 * @param atom a {@link Atom} in structure.
-	 * @param isParentAminoAcid true if the containing group is an amino acid.
-	 * @return the {@link StructureAtom} of the atom.
-	 */
-	public static StructureAtom getStructureAtom(Atom atom, boolean isParentAminoAcid) {
-		StructureGroup strucGroup = getStructureGroup(atom.getGroup(), isParentAminoAcid);
-		return new StructureAtom(strucGroup, atom.getName());
-	}
-
-	/**
-	 * 
-	 * @param atom1 the first {@link Atom} in structure.
-	 * @param isParentAminoAcid1 true if the first containing group is an amino acid..
-	 * @param atom2 the second {@link Atom} in structure.
-	 * @param isParentAminoAcid2 true if the second containing group is an amino acid..
-	 * @return the {@link StructureAtomLinkage} of the two atoms.
-	 */
-	public static StructureAtomLinkage getStructureAtomLinkage(Atom atom1, 
-			boolean isParentAminoAcid1, Atom atom2, boolean isParentAminoAcid2) {
-		StructureAtom strucAtom1 = getStructureAtom(atom1, isParentAminoAcid1);
-		StructureAtom strucAtom2 = getStructureAtom(atom2, isParentAminoAcid2);
-		double distance = getAtomDistance(atom1, atom2);
-		return new StructureAtomLinkage(strucAtom1, strucAtom2, distance);
-	}
-
-	/**
-	 * 
-	 * @param atom1 the first {@link Atom} in structure.
-	 * @param atom2 the second {@link Atom} in structure.
-	 * @return the distance between the two atoms in Angstrom.
-	 */
-	public static double getAtomDistance(Atom atom1, Atom atom2) {
-		double distance;
-
-		distance = Calc.getDistance(atom1, atom2);
-
-		return distance;
-	}
-
-	/**
-	 * Find a linkage between two groups within tolerance of bond length,
-	 * from potential atoms.
-	 * @param group1 the first {@link Group}.
-	 * @param group2 the second {@link Group}.
-	 * @param potentialNamesOfAtomOnGroup1 potential names of the atom on the first group.
-	 * 		  If null, search all atoms on the first group.
-	 * @param potentialNamesOfAtomOnGroup2 potential names of the atom on the second group.
-	 * 		  If null, search all atoms on the second group.
-	 * @param ignoreNCLinkage true to ignore all N-C linkages
-	 * @param bondLengthTolerance bond length error tolerance.
-	 * @return an array of two Atoms that form bond between each other
-	 *  if found; null, otherwise.
-	 */
-	public static Atom[] findNearestAtomLinkage(final Group group1, final Group group2,
-			List<String> potentialNamesOfAtomOnGroup1, List<String> potentialNamesOfAtomOnGroup2,
-			final boolean ignoreNCLinkage, double bondLengthTolerance) {
-		List<Atom[]> linkages = findAtomLinkages(group1, group2, 
-				potentialNamesOfAtomOnGroup1, potentialNamesOfAtomOnGroup2,
-				ignoreNCLinkage, bondLengthTolerance);
-
-		Atom[] ret = null;
-		double minDistance = Double.POSITIVE_INFINITY;
-
-		for (Atom[] linkage : linkages) {
-			double distance;
-
-			distance = Calc.getDistance(linkage[0], linkage[1]);
-
-
-			if (distance < minDistance) {
-				minDistance = distance;
-				ret = linkage;
-			}
-		}
-
-		return ret;
-	}
-
-	/**
-	 * Find linkages between two groups within tolerance of bond length,
-	 * from potential atoms.
-	 * @param group1 the first {@link Group}.
-	 * @param group2 the second {@link Group}.
-	 * @param ignoreNCLinkage true to ignore all N-C linkages
-	 * @param bondLengthTolerance bond length error tolerance.
-	 * @return a list, each element of which is an array of two Atoms that form bond 
-	 * between each other.
-	 */
-	public static List<Atom[]> findAtomLinkages(final Group group1,
-			final Group group2, final boolean ignoreNCLinkage,
-			final double bondLengthTolerance) {
-		return findAtomLinkages(group1, group2,
-				null, null, ignoreNCLinkage, bondLengthTolerance);
-	}
-
-	/**
-	 * Find linkages between two groups within tolerance of bond length,
-	 * from potential atoms.
-	 * @param group1 the first {@link Group}.
-	 * @param group2 the second {@link Group}.
-	 * @param potentialNamesOfAtomOnGroup1 potential names of the atom on the first group.
-	 * 		  If null, search all atoms on the first group.
-	 * @param potentialNamesOfAtomOnGroup2 potential names of the atom on the second group.
-	 * 		  If null, search all atoms on the second group.
-	 * @param ignoreNCLinkage true to ignore all N-C linkages
-	 * @param bondLengthTolerance bond length error tolerance.
-	 * @return a list, each element of which is an array of two Atoms that form bond 
-	 * between each other.
-	 */
-	public static List<Atom[]> findAtomLinkages(final Group group1, 
-			final Group group2,
-			List<String> potentialNamesOfAtomOnGroup1,
-			List<String> potentialNamesOfAtomOnGroup2,
-			final boolean ignoreNCLinkage,
-			final double bondLengthTolerance) {
-		if (group1==null || group2==null) {
-			throw new IllegalArgumentException("Null group(s).");
-		}
-
-		if (bondLengthTolerance<0) {
-			throw new IllegalArgumentException("bondLengthTolerance cannot be negative.");
-		}
-
-		List<Atom[]> ret = new ArrayList<Atom[]>();
-
-		if (potentialNamesOfAtomOnGroup1 == null) {
-			// if empty name, search for all atoms
-			potentialNamesOfAtomOnGroup1 = getAtomNames(group1);
-		}
-
-		if (potentialNamesOfAtomOnGroup2 == null) {
-			// if empty name, search for all atoms
-			potentialNamesOfAtomOnGroup2 = getAtomNames(group2);
-		}
-
-		for (String namesOfAtomOnGroup1 : potentialNamesOfAtomOnGroup1) {
-			for (String namesOfAtomOnGroup2 : potentialNamesOfAtomOnGroup2) {
-				Atom[] atoms = findLinkage(group1, group2, namesOfAtomOnGroup1,
-						namesOfAtomOnGroup2, bondLengthTolerance);
-				if (atoms != null) {
-					if (ignoreNCLinkage &&
-							((atoms[0].getName().equals("N") && atoms[1].getName().equals("C"))
-									|| (atoms[0].getName().equals("C") && atoms[1].getName().equals("N")))
-							) {
-						continue;
-					}
-
-					ret.add(atoms);
-				}
-			}
-		}
-
-		return ret;
-	}
-
-	/**
-	 * Find a linkage between two groups within tolerance of bond length.
-	 * @param group1 the first {@link Group}.
-	 * @param group2 the second {@link Group}.
-	 * @param nameOfAtomOnGroup1 atom name of the first group.
-	 * @param nameOfAtomOnGroup2 atom name of the second group.
-	 * @param bondLengthTolerance bond length error tolerance.
-	 * @return an array of two Atoms that form bond between each other
-	 *  if found; null, otherwise.
-	 */
-	public static Atom[] findLinkage(final Group group1, final Group group2,
-			String nameOfAtomOnGroup1, String nameOfAtomOnGroup2,
-			double bondLengthTolerance) {
-		Atom[] ret = new Atom[2];
-		double distance;
-
-
-		ret[0] = group1.getAtom(nameOfAtomOnGroup1);
-		ret[1] = group2.getAtom(nameOfAtomOnGroup2);
-		if (ret[0]==null || ret[1]==null) {
-			return null;
-		}
-
-		distance = Calc.getDistance(ret[0], ret[1]);
-
-
-
-		float radiusOfAtom1 = ret[0].getElement().getCovalentRadius();
-		float radiusOfAtom2 = ret[1].getElement().getCovalentRadius();
-
-		if (Math.abs(distance-radiusOfAtom1 -radiusOfAtom2)
-				> bondLengthTolerance) {
-			return null;
-		}
-
-		return ret;
-	}
-
-	/**
-	 * 
-	 * @param group a {@link Group}.
-	 * @return all atom names of the group.
-	 */
-	public static List<String> getAtomNames(Group group) {
-		List<Atom> atoms = group.getAtoms();
-		if (atoms == null) {
-			return Collections.emptyList();
-		}
-
-		int n = atoms.size();
-		List<String> ret = new ArrayList<String>(n);
-		for (int i=0; i<n; i++) {
-			ret.add(atoms.get(i).getName());
-		}
-
-		return ret;
-	}
-
-	/**
-	 * Get all amino acids in a chain.
-	 * @param chain
-	 * @return
-	 */
-	public static List<Group> getAminoAcids(Chain chain) {
-		return chain.getAtomGroups(GroupType.AMINOACID);
-	}
-
+/*
+ *                    BioJava development code
+ *
+ * This code may be freely distributed and modified under the
+ * terms of the GNU Lesser General Public Licence.  This should
+ * be distributed with the code.  If you do not have a copy,
+ * see:
+ *
+ *      http://www.gnu.org/copyleft/lesser.html
+ *
+ * Copyright for this code is held jointly by the individual
+ * authors.  These should be listed in @author doc comments.
+ *
+ * For more information on the BioJava project and its aims,
+ * or to join the biojava-l mailing list, visit the home page
+ * at:
+ *
+ *      http://www.biojava.org/
+ *
+ * Created on Aug 2, 2010
+ * Author: Jianjiong Gao 
+ *
+ */
+
+package org.biojava3.protmod.structure;
+
+import java.util.ArrayList;
+import java.util.Collections;
+import java.util.List;
+
+import org.biojava.bio.structure.Atom;
+import org.biojava.bio.structure.Calc;
+import org.biojava.bio.structure.Chain;
+import org.biojava.bio.structure.Group;
+import org.biojava.bio.structure.GroupType;
+import org.biojava.bio.structure.ResidueNumber;
+
+public final class StructureUtil {
+	private StructureUtil() {
+		throw new AssertionError();
+	}
+
+	/**
+	 * 
+	 * @param group a {@link Group} in structure.
+	 * @param isAminoAcid true if it is an amino acid.
+	 * @return the {@link StructureGroup} of the group.
+	 */
+	public static StructureGroup getStructureGroup(Group group, boolean isAminoAcid) {
+		ResidueNumber resNum = group.getResidueNumber();
+		return new StructureGroup(resNum, group.getPDBName(), isAminoAcid);
+	}
+
+	/**
+	 * 
+	 * @param atom a {@link Atom} in structure.
+	 * @param isParentAminoAcid true if the containing group is an amino acid.
+	 * @return the {@link StructureAtom} of the atom.
+	 */
+	public static StructureAtom getStructureAtom(Atom atom, boolean isParentAminoAcid) {
+		StructureGroup strucGroup = getStructureGroup(atom.getGroup(), isParentAminoAcid);
+		return new StructureAtom(strucGroup, atom.getName());
+	}
+
+	/**
+	 * 
+	 * @param atom1 the first {@link Atom} in structure.
+	 * @param isParentAminoAcid1 true if the first containing group is an amino acid..
+	 * @param atom2 the second {@link Atom} in structure.
+	 * @param isParentAminoAcid2 true if the second containing group is an amino acid..
+	 * @return the {@link StructureAtomLinkage} of the two atoms.
+	 */
+	public static StructureAtomLinkage getStructureAtomLinkage(Atom atom1, 
+			boolean isParentAminoAcid1, Atom atom2, boolean isParentAminoAcid2) {
+		StructureAtom strucAtom1 = getStructureAtom(atom1, isParentAminoAcid1);
+		StructureAtom strucAtom2 = getStructureAtom(atom2, isParentAminoAcid2);
+		double distance = getAtomDistance(atom1, atom2);
+		return new StructureAtomLinkage(strucAtom1, strucAtom2, distance);
+	}
+
+	/**
+	 * 
+	 * @param atom1 the first {@link Atom} in structure.
+	 * @param atom2 the second {@link Atom} in structure.
+	 * @return the distance between the two atoms in Angstrom.
+	 */
+	public static double getAtomDistance(Atom atom1, Atom atom2) {
+		double distance;
+
+		distance = Calc.getDistance(atom1, atom2);
+
+		return distance;
+	}
+
+	/**
+	 * Find a linkage between two groups within tolerance of bond length,
+	 * from potential atoms.
+	 * @param group1 the first {@link Group}.
+	 * @param group2 the second {@link Group}.
+	 * @param potentialNamesOfAtomOnGroup1 potential names of the atom on the first group.
+	 * 		  If null, search all atoms on the first group.
+	 * @param potentialNamesOfAtomOnGroup2 potential names of the atom on the second group.
+	 * 		  If null, search all atoms on the second group.
+	 * @param ignoreNCLinkage true to ignore all N-C linkages
+	 * @param bondLengthTolerance bond length error tolerance.
+	 * @return an array of two Atoms that form bond between each other
+	 *  if found; null, otherwise.
+	 */
+	public static Atom[] findNearestAtomLinkage(final Group group1, final Group group2,
+			List<String> potentialNamesOfAtomOnGroup1, List<String> potentialNamesOfAtomOnGroup2,
+			final boolean ignoreNCLinkage, double bondLengthTolerance) {
+		List<Atom[]> linkages = findAtomLinkages(group1, group2, 
+				potentialNamesOfAtomOnGroup1, potentialNamesOfAtomOnGroup2,
+				ignoreNCLinkage, bondLengthTolerance);
+
+		Atom[] ret = null;
+		double minDistance = Double.POSITIVE_INFINITY;
+
+		for (Atom[] linkage : linkages) {
+			double distance;
+
+			distance = Calc.getDistance(linkage[0], linkage[1]);
+
+
+			if (distance < minDistance) {
+				minDistance = distance;
+				ret = linkage;
+			}
+		}
+
+		return ret;
+	}
+
+	/**
+	 * Find linkages between two groups within tolerance of bond length,
+	 * from potential atoms.
+	 * @param group1 the first {@link Group}.
+	 * @param group2 the second {@link Group}.
+	 * @param ignoreNCLinkage true to ignore all N-C linkages
+	 * @param bondLengthTolerance bond length error tolerance.
+	 * @return a list, each element of which is an array of two Atoms that form bond 
+	 * between each other.
+	 */
+	public static List<Atom[]> findAtomLinkages(final Group group1,
+			final Group group2, final boolean ignoreNCLinkage,
+			final double bondLengthTolerance) {
+		return findAtomLinkages(group1, group2,
+				null, null, ignoreNCLinkage, bondLengthTolerance);
+	}
+
+	/**
+	 * Find linkages between two groups within tolerance of bond length,
+	 * from potential atoms.
+	 * @param group1 the first {@link Group}.
+	 * @param group2 the second {@link Group}.
+	 * @param potentialNamesOfAtomOnGroup1 potential names of the atom on the first group.
+	 * 		  If null, search all atoms on the first group.
+	 * @param potentialNamesOfAtomOnGroup2 potential names of the atom on the second group.
+	 * 		  If null, search all atoms on the second group.
+	 * @param ignoreNCLinkage true to ignore all N-C linkages
+	 * @param bondLengthTolerance bond length error tolerance.
+	 * @return a list, each element of which is an array of two Atoms that form bond 
+	 * between each other.
+	 */
+	public static List<Atom[]> findAtomLinkages(final Group group1, 
+			final Group group2,
+			List<String> potentialNamesOfAtomOnGroup1,
+			List<String> potentialNamesOfAtomOnGroup2,
+			final boolean ignoreNCLinkage,
+			final double bondLengthTolerance) {
+		if (group1==null || group2==null) {
+			throw new IllegalArgumentException("Null group(s).");
+		}
+
+		if (bondLengthTolerance<0) {
+			throw new IllegalArgumentException("bondLengthTolerance cannot be negative.");
+		}
+
+		List<Atom[]> ret = new ArrayList<Atom[]>();
+
+		if (potentialNamesOfAtomOnGroup1 == null) {
+			// if empty name, search for all atoms
+			potentialNamesOfAtomOnGroup1 = getAtomNames(group1);
+		}
+
+		if (potentialNamesOfAtomOnGroup2 == null) {
+			// if empty name, search for all atoms
+			potentialNamesOfAtomOnGroup2 = getAtomNames(group2);
+		}
+
+		for (String namesOfAtomOnGroup1 : potentialNamesOfAtomOnGroup1) {
+			for (String namesOfAtomOnGroup2 : potentialNamesOfAtomOnGroup2) {
+				Atom[] atoms = findLinkage(group1, group2, namesOfAtomOnGroup1,
+						namesOfAtomOnGroup2, bondLengthTolerance);
+				if (atoms != null) {
+					if (ignoreNCLinkage &&
+							((atoms[0].getName().equals("N") && atoms[1].getName().equals("C"))
+									|| (atoms[0].getName().equals("C") && atoms[1].getName().equals("N")))
+							) {
+						continue;
+					}
+
+					ret.add(atoms);
+				}
+			}
+		}
+
+		return ret;
+	}
+
+	/**
+	 * Find a linkage between two groups within tolerance of bond length.
+	 * @param group1 the first {@link Group}.
+	 * @param group2 the second {@link Group}.
+	 * @param nameOfAtomOnGroup1 atom name of the first group.
+	 * @param nameOfAtomOnGroup2 atom name of the second group.
+	 * @param bondLengthTolerance bond length error tolerance.
+	 * @return an array of two Atoms that form bond between each other
+	 *  if found; null, otherwise.
+	 */
+	public static Atom[] findLinkage(final Group group1, final Group group2,
+			String nameOfAtomOnGroup1, String nameOfAtomOnGroup2,
+			double bondLengthTolerance) {
+		Atom[] ret = new Atom[2];
+		double distance;
+
+
+		ret[0] = group1.getAtom(nameOfAtomOnGroup1);
+		ret[1] = group2.getAtom(nameOfAtomOnGroup2);
+		if (ret[0]==null || ret[1]==null) {
+			return null;
+		}
+
+		distance = Calc.getDistance(ret[0], ret[1]);
+
+
+
+		float radiusOfAtom1 = ret[0].getElement().getCovalentRadius();
+		float radiusOfAtom2 = ret[1].getElement().getCovalentRadius();
+
+		if (Math.abs(distance-radiusOfAtom1 -radiusOfAtom2)
+				> bondLengthTolerance) {
+			return null;
+		}
+
+		return ret;
+	}
+
+	/**
+	 * 
+	 * @param group a {@link Group}.
+	 * @return all atom names of the group.
+	 */
+	public static List<String> getAtomNames(Group group) {
+		List<Atom> atoms = group.getAtoms();
+		if (atoms == null) {
+			return Collections.emptyList();
+		}
+
+		int n = atoms.size();
+		List<String> ret = new ArrayList<String>(n);
+		for (int i=0; i<n; i++) {
+			ret.add(atoms.get(i).getName());
+		}
+
+		return ret;
+	}
+
+	/**
+	 * Get all amino acids in a chain.
+	 * @param chain
+	 * @return
+	 */
+	public static List<Group> getAminoAcids(Chain chain) {
+		return chain.getAtomGroups(GroupType.AMINOACID);
+	}
+
 }